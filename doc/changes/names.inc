.. _Alex Gramfort: http://alexandre.gramfort.net

.. _Martin Luessi: https://www.martinos.org/user/8245

.. _Yaroslav Halchenko: http://www.onerussian.com/

.. _Daniel Strohmeier: http://www.tu-ilmenau.de/bmti/fachgebiete/biomedizinische-technik/dipl-ing-daniel-strohmeier/

.. _Eric Larson: http://larsoner.com

.. _Denis Engemann: http://denis-engemann.de

.. _Christian Brodbeck: https://github.com/christianbrodbeck

.. _Simon Kornblith: http://simonster.com

.. _Teon Brooks: https://teonbrooks.github.io

.. _Mainak Jas: http://ltl.tkk.fi/wiki/Mainak_Jas

.. _Roman Goj: http://romanmne.blogspot.co.uk

.. _Andrew Dykstra: https://github.com/adykstra

.. _Romain Trachel: http://www.lscp.net/braware/trachelBr.html

.. _Christopher Dinh: https://github.com/chdinh

.. _Nick Ward: http://www.ucl.ac.uk/ion/departments/sobell/Research/NWard

.. _Tal Linzen: http://tallinzen.net/

.. _Roan LaPlante: https://github.com/aestrivex

.. _Mads Jensen: https://github.com/MadsJensen

.. _Dan Wakeman: https://github.com/dgwakeman

.. _Qunxi Dong: https://github.com/dongqunxi

.. _Martin Billinger: https://github.com/kazemakase

.. _Federico Raimondo: https://github.com/fraimondo

.. _Cathy Nangini: https://github.com/KatiRG

.. _Jean-Remi King: https://github.com/kingjr

.. _Juergen Dammers: https://github.com/jdammers

.. _Olaf Hauk: http://www.neuroscience.cam.ac.uk/directory/profile.php?olafhauk

.. _Lukas Breuer: http://www.researchgate.net/profile/Lukas_Breuer

.. _Alan Leggitt: https://github.com/leggitta

.. _Marijn van Vliet: https://github.com/wmvanvliet

.. _Marmaduke Woodman: https://github.com/maedoc

.. _Jona Sassenhagen: https://github.com/jona-sassenhagen

.. _Hari Bharadwaj: http://www.haribharadwaj.com

.. _Chris Holdgraf: http://chrisholdgraf.com

.. _Jaakko Leppakangas: https://github.com/jaeilepp

.. _Yousra Bekhti: https://www.linkedin.com/pub/yousra-bekhti/56/886/421

.. _Mark Wronkiewicz: http://ilabs.washington.edu/graduate-students/bio/i-labs-mark-wronkiewicz

.. _Sébastien Marti: http://www.researchgate.net/profile/Sebastien_Marti

.. _Chris Bailey: https://github.com/cjayb

.. _Ross Maddox: https://www.urmc.rochester.edu/labs/maddox-lab.aspx

.. _Alexandre Barachant: http://alexandre.barachant.org

.. _Daniel McCloy: http://dan.mccloy.info

.. _Jair Montoya Martinez: https://github.com/jmontoyam

.. _Samu Taulu: http://ilabs.washington.edu/institute-faculty/bio/i-labs-samu-taulu-dsc

.. _Lorenzo Desantis: https://github.com/lorenzo-desantis/

.. _Jukka Nenonen: https://www.linkedin.com/pub/jukka-nenonen/28/b5a/684

.. _Jussi Nurminen: https://scholar.google.fi/citations?user=R6CQz5wAAAAJ&hl=en

.. _Clemens Brunner: https://github.com/cle1109

.. _Asish Panda: https://github.com/kaichogami

.. _Natalie Klein: http://www.stat.cmu.edu/people/students/neklein

.. _Jon Houck: https://scholar.google.com/citations?user=DNoS05IAAAAJ&hl=en

.. _Pablo-Arias: https://github.com/Pablo-Arias

.. _Alexander Rudiuk: https://github.com/ARudiuk

.. _Mikołaj Magnuski: https://github.com/mmagnuski

.. _Felix Raimundo: https://github.com/gamazeps

.. _Nick Foti: http://nfoti.github.io

.. _Guillaume Dumas: http://www.extrospection.eu

.. _Chris Mullins: http://crmullins.com

.. _Phillip Alday: https://palday.bitbucket.io

.. _Andreas Hojlund: https://github.com/ahoejlund

.. _Johannes Niediek: https://github.com/jniediek

.. _Sheraz Khan: https://github.com/SherazKhan

.. _Antti Rantala: https://github.com/Odingod

.. _Keith Doelling: http://science.keithdoelling.com

.. _Paul Pasler: https://github.com/ppasler

.. _Niklas Wilming: https://github.com/nwilming

.. _Annalisa Pascarella: http://www.iac.rm.cnr.it/~pasca/

.. _Luke Bloy: https://scholar.google.com/citations?hl=en&user=Ad_slYcAAAAJ&view_op=list_works&sortby=pubdate

.. _Leonardo Barbosa: https://github.com/noreun

.. _Erkka Heinila: https://github.com/Teekuningas

.. _Andrea Brovelli: http://www.int.univ-amu.fr/_BROVELLI-Andrea_?lang=en

.. _Richard Höchenberger: https://github.com/hoechenberger

.. _Matt Boggess: https://github.com/mattboggess

.. _Jean-Baptiste Schiratti: https://github.com/jbschiratti

.. _Laura Gwilliams: http://lauragwilliams.github.io

.. _Jesper Duemose Nielsen: https://github.com/jdue

.. _Mathurin Massias: https://mathurinm.github.io/

.. _ramonapariciog: https://github.com/ramonapariciog

.. _Britta Westner: https://github.com/britta-wstnr

.. _Lukáš Hejtmánek: https://github.com/hejtmy

.. _Stefan Repplinger: https://github.com/stfnrpplngr

.. _Okba Bekhelifi: https://github.com/okbalefthanded

.. _Nicolas Barascud: https://github.com/nbara

.. _Alejandro Weinstein: http://ocam.cl

.. _Emily Stephen: http://github.com/emilyps14

.. _Nathalie Gayraud: https://github.com/ngayraud

.. _Anne-Sophie Dubarry: https://github.com/annesodub

.. _Stefan Appelhoff: http://stefanappelhoff.com

.. _Tommy Clausner: https://github.com/TommyClausner

.. _Pierre Ablin: https://pierreablin.com

.. _Oleh Kozynets: https://github.com/OlehKSS

.. _Susanna Aro: https://www.linkedin.com/in/susanna-aro

.. _Joan Massich: https://github.com/massich

.. _Henrich Kolkhorst: https://github.com/hekolk

.. _Steven Bethard: https://github.com/bethard

.. _Thomas Hartmann: https://github.com/thht

.. _Steven Gutstein: http://robust.cs.utep.edu/~gutstein

.. _Peter Molfese: https://github.com/pmolfese

.. _Dirk Gütlin: https://github.com/DiGyt

.. _Jasper van den Bosch: https://github.com/ilogue

.. _Ezequiel Mikulan: https://github.com/ezemikulan

.. _Rasmus Zetter: https://people.aalto.fi/rasmus.zetter

.. _Marcin Koculak: https://github.com/mkoculak

.. _David Sabbagh: https://github.com/DavidSabbagh

.. _Hubert Banville: https://github.com/hubertjb

.. _buildqa: https://github.com/buildqa

.. _jeythekey: https://github.com/jeythekey

.. _Sara Sommariva: http://www.dima.unige.it/~sommariva/

.. _Cristóbal Moënne-Loccoz: https://github.com/cmmoenne

.. _David Haslacher: https://github.com/davidhaslacher

.. _Larry Eisenman:  https://github.com/lneisenman

.. _Stanislas Chambon: https://github.com/Slasnista

.. _Jeff Hanna: https://github.com/jshanna100

.. _kalenkovich: https://github.com/kalenkovich

.. _Antoine Gauthier: https://github.com/Okamille

.. _Samuel Deslauriers-Gauthier: https://github.com/sdeslauriers

.. _Sebastian Castano: https://github.com/jscastanoc

.. _Guillaume Favelier: https://github.com/GuillaumeFavelier

.. _Katarina Slama: https://katarinaslama.github.io

.. _Bruno Nicenboim: http://nicenboim.org

.. _Ivana Kojcic: https://github.com/ikojcic

.. _Nikolas Chalas: https://github.com/Nichalas

.. _Quentin Bertrand: https://github.com/QB3

.. _Alexander Kovrig: https://github.com/OpenSatori

.. _Kostiantyn Maksymenko: https://github.com/makkostya

.. _Thomas Radman: https://github.com/tradman

.. _Paul Roujansky: https://github.com/paulroujansky

.. _Theodore Papadopoulo: https://github.com/papadop

.. _Milan Rybář: http://milanrybar.cz

.. _Joshua Bear: https://github.com/joshbear

.. _Eberhard Eich: https://github.com/ebeich

.. _Abram Hindle: http://softwareprocess.es

.. _Kaisu Lankinen: http://bishoplab.berkeley.edu/Kaisu.html

.. _Padma Sundaram: https://www.nmr.mgh.harvard.edu/user/8071

.. _Robert Luke: https://github.com/rob-luke

.. _Robert Seymour: https://neurofractal.github.io

.. _Matt Sanderson: https://github.com/monkeyman192

.. _Mohammad Daneshzand: https://github.com/mdaneshzand

.. _Fahimeh Mamashli: https://github.com/fmamashli

.. _Jose Alanis: https://github.com/JoseAlanis

.. _Adonay Nunes: https://github.com/AdoNunes

.. _Victor Ferat: https://github.com/vferat

.. _Dmitrii Altukhov: https://www.hse.ru/en/org/persons/190873905

.. _Demetres Kostas: https://github.com/kostasde

.. _Alex Rockhill: https://github.com/alexrockhill/

.. _Chun-Hui Li: https://github.com/iamsc

.. _Christian O'Reilly: https://scholar.google.ca/citations?user=NllRAkwAAAAJ&hl=en

.. _Yu-Han Luo: https://github.com/yh-luo

.. _Fu-Te Wong: https://github.com/zuxfoucault

.. _Sebastian Major: https://github.com/major-s

.. _Geoff Brookshire: https://github.com/gbrookshire

.. _Sophie Herbst: https://github.com/SophieHerbst

.. _Adam Li: http://github.com/adam2392

.. _Simeon Wong: https://github.com/dtxe

.. _Ramiro Gatti: https://github.com/ragatti

.. _Liberty Hamilton: https://github.com/libertyh

.. _Svea Marie Meyer: https://github.com/SveaMeyer13

.. _Lx37: https://github.com/Lx37

.. _Kyle Mathewson: https://github.com/kylemath

.. _Ezequiel Mikulan: https://github.com/ezemikulan

.. _Jan Sedivy: https://github.com/honzaseda

.. _Johann Benerradi: https://github.com/HanBnrd

.. _Rahul Nadkarni: https://github.com/rahuln

.. _Jonathan Kuziek:  https://github.com/kuziekj

.. _Lau Møller Andersen: https://github.com/ualsbombe

.. _Martin Schulz: https://github.com/marsipu

.. _Jeroen Van Der Donckt: https://github.com/jvdd

.. _Steven Bierer: https://github.com/neurolaunch

.. _Eduard Ort: https://github.com/eort

.. _Aniket Pradhan: https://github.com/Aniket-Pradhan

.. _Tod Flak: https://github.com/todflak

.. _Austin Hurst: https://github.com/a-hurst

.. _Victoria Peterson: https://github.com/vpeterson

.. _Evan Hathaway: https://github.com/ephathaway

.. _Hongjiang Ye: https://github.com/rubyyhj

.. _Jeff Stout: https://megcore.nih.gov/index.php/Staff

.. _Qianliang Li: https://www.dtu.dk/english/service/phonebook/person?id=126774

.. _Richard Koehler: https://github.com/richardkoehler

.. _Tristan Stenner: https://github.com/tstenner/

.. _Anna Padee: https://github.com/apadee/

.. _Andres Rodriguez: https://github.com/infinitejest/

.. _Zhi Zhang: https://github.com/tczhangzhi/

.. _Enrico Varano: https://github.com/enricovara/

.. _Dominik Welke: https://github.com/dominikwelke/

.. _Judy D Zhu: https://github.com/JD-Zhu

.. _Valerii Chirkov: https://github.com/vagechirkov

<<<<<<< HEAD
.. _Cora Kim: https://github.com/kimcoco
=======
.. _Matteo Anelli: https://github.com/matteoanelli
>>>>>>> 34d338bc
<|MERGE_RESOLUTION|>--- conflicted
+++ resolved
@@ -368,8 +368,6 @@
 
 .. _Valerii Chirkov: https://github.com/vagechirkov
 
-<<<<<<< HEAD
-.. _Cora Kim: https://github.com/kimcoco
-=======
 .. _Matteo Anelli: https://github.com/matteoanelli
->>>>>>> 34d338bc
+
+.. _Cora Kim: https://github.com/kimcoco